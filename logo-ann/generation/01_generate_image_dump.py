import argparse
import json
from math import floor
import pathlib
import re
from typing import Iterable, List, Optional, Set, Tuple

import h5py
import numpy as np
import lycon
from PIL import Image
from more_itertools import chunked
import tqdm

from utils import get_offset, get_seen_set

<<<<<<< HEAD

"""Return a hdf5 file containing all the data about the logos of the OpenFoodFacts database.

> > > python3 01_generate_image_dump.py image_dir data_path output_path --size S (--compression) --count C

=======
"""Return a hdf5 file containing all the data about the logos of the OpenFoodFacts database.

> > > python3 01_generate_image_dump.py image_dir data_path output_path --size S (--compression) --count C

>>>>>>> e97cc082
image_dir: path of the directory containing all the products image to crop
data_path: path of the jsonl file containing the logo_id, barcode, image_id, bounding_box and confidence score for each logo
output_path: path where the hdf5 file will be returned
size: size used to resize the logos. They are returned as squares of shape size * size. (for CLIP models the expected size is 224)
compression: format of the compression for the intern data of the hdf5 file
count: amount of logos you want to save in the hdf5 file. By default, it will save all the logos of the data file.
"""


def save_hdf5(
    output_file: pathlib.Path,
    data_iter: Iterable[
        Tuple[str, int, np.ndarray, Tuple[int, int], List[float], float, int]
    ],
    count: int,
    size: int,
    batch_size: int = 256,
    compression: Optional[str] = None,
):

<<<<<<< HEAD

    """Write all the outputs yielded by the get_data_gen function in an hdf5 file (create the file if it doesn't already exist).
    For that, create different h5py datasets for every data and add it in, batch after batch.
    """

=======
    """Write all the outputs yielded by the get_data_gen function in an hdf5 file (create the file if it doesn't already exist).
    For that, create different h5py datasets for every data and add it in, batch after batch.
    """
    
>>>>>>> e97cc082
    file_exists = output_file.is_file()

    with h5py.File(str(output_file), "a") as f:
        if not file_exists:
            image_dset = f.create_dataset(
                "image",
                (count, size, size, 3),
                dtype="uint8",
                compression=compression,
                chunks=(2048, size, size, 3),
            )
            barcode_dset = f.create_dataset(
                "barcode",
                (count,),
                dtype=h5py.string_dtype(),
                compression=compression,
                chunks=(2048,),
            )
            image_id_dset = f.create_dataset(
                "image_id", (count,), dtype="i", compression=compression, chunks=(2048,)
            )
            resolution_dset = f.create_dataset(
                "resolution",
                (count, 2),
                dtype="i",
                compression=compression,
                chunks=(2048, 2),
            )
            bounding_box_dset = f.create_dataset(
                "bounding_box",
                (count, 4),
                dtype="f",
                compression=compression,
                chunks=(2048, 4),
            )
            confidence_dset = f.create_dataset(
                "confidence",
                (count,),
                dtype="f",
                compression=compression,
                chunks=(2048,),
            )
            external_id_dset = f.create_dataset(
                "external_id",
                (count,),
                dtype="i",
                compression=compression,
                chunks=(2048,),
            )
            offset = 0
        else:
            offset = get_offset(f)
            image_dset = f["image"]
            barcode_dset = f["barcode"]
            image_id_dset = f["image_id"]
            resolution_dset = f["resolution"]
            bounding_box_dset = f["bounding_box"]
            confidence_dset = f["confidence"]
            external_id_dset = f["external_id"]

        print("Offset: {}".format(offset))

        for batch in chunked(
            data_iter, batch_size
        ):  # iter over data_iter through batches of batch_size elements of data_iter
            barcode_batch = np.array([x[0] for x in batch])
            image_id_batch = np.array([x[1] for x in batch], dtype="i")
            image_batch = np.stack([x[2] for x in batch], axis=0)
            resolution_batch = np.array([list(x[3]) for x in batch])
            bounding_box_batch = np.array([list(x[4]) for x in batch])
            confidence_batch = np.array([x[5] for x in batch])
            external_id_batch = np.array([x[6] for x in batch])
            slicing = slice(offset, offset + len(batch))
            barcode_dset[slicing] = barcode_batch
            image_id_dset[slicing] = image_id_batch
            image_dset[slicing] = image_batch
            resolution_dset[slicing] = resolution_batch
            bounding_box_dset[slicing] = bounding_box_batch
            confidence_dset[slicing] = confidence_batch
            external_id_dset[slicing] = external_id_batch
            offset += len(batch)


def crop_image(
    image: np.ndarray, bounding_box: Tuple[float, float, float, float]
) -> np.ndarray:

    """Return the cropped logo as an array extracted from the array of the image"""

    ymin, xmin, ymax, xmax = bounding_box
    height, width = image.shape[:2]
    (left, right, top, bottom) = (
        floor(xmin * width),
        floor(xmax * width),
        floor(ymin * height),
        floor(ymax * height),
    )
    return image[top:bottom, left:right]


def iter_jsonl(path: pathlib.Path):
    with path.open("r") as f:
        for line in f:
            yield json.loads(line)


BARCODE_PATH_REGEX = re.compile(r"^(...)(...)(...)(.*)$")


def split_barcode(barcode: str) -> Optional[List[str]]:
    if not barcode.isdigit():
        print("unknown barcode format: {}".format(barcode))
        # raise ValueError("unknown barcode format: {}".format(barcode))
        return None

    match = BARCODE_PATH_REGEX.fullmatch(barcode)

    if match:
        return [x for x in match.groups() if x]

    return [barcode]


def generate_image_path(barcode: str, image_id: str) -> Optional[str]:
    splitted_barcode = split_barcode(barcode)
<<<<<<< HEAD
=======

>>>>>>> e97cc082
    if splitted_barcode is None:
        return None
    return "{}/{}.jpg".format("/".join(splitted_barcode), image_id)


def count_results(base_image_dir: pathlib.Path, result_path: pathlib.Path) -> int:
    count = 0
    for item in iter_jsonl(result_path):
        barcode = int(item["barcode"])
        image_id = int(item["image_id"])
        generated_image_path = generate_image_path(str(barcode), str(image_id))
        if generated_image_path == None:
            continue
        file_path = base_image_dir / generated_image_path

        if not file_path.is_file():
            continue

        results = item["result"]
        count += len(results)

    return count


def get_data_gen(
    base_image_dir: pathlib.Path, data_path: pathlib.Path, size: int, seen_set: Set[int]
) -> Iterable[Tuple[str, int, np.ndarray, Tuple[int, int], List[float], float, int]]:
<<<<<<< HEAD
  
    """Inputs:
=======

    """Inputs:

>>>>>>> e97cc082
    - base_image_dir: path of the directory containing the images from which to get logos data
    - data_path: path of the jsonl file containing annotation details about logos
    - size: size of the squared logos returned in the hdf5 file
    - seen_set: set of all logos already seen by the func allowing to run the file without starting from scratch if an error occured

    Yield the following outputs:
    - barcode: barcode of the product corresponding to the logo
    - image_id: id of the image from which the logo was extracted
    - cropped_resized_img: the resized logo
    - original_resolution: the original size of the image
    - bounding_box: an array of size 4 containing the coordinates of the square where the logo was detected
    - score: score of confidence regarding the validity of the cropped logo
    - logo_id: id of the logo
    """

    for logo_annotation in iter_jsonl(data_path):
        logo_id = logo_annotation["id"]

        if logo_id in seen_set:
            continue

        barcode = logo_annotation["barcode"]
        image_id = int(logo_annotation["image_id"])
        generated_image_path = generate_image_path(str(barcode), str(image_id))
        if generated_image_path == None:
            continue
        file_path = base_image_dir / generated_image_path

        if not file_path.is_file():
            continue

        base_img = lycon.load(str(file_path))
        if base_img is None:
            print("base_img is None :", base_img)
            continue

        if base_img.shape[-1] != 3:
            base_img = np.array(Image.fromarray(base_img).convert("RGB"))

        assert base_img.shape[-1] == 3

        bounding_box = logo_annotation["bounding_box"]
        score = logo_annotation["score"]
        cropped_img = crop_image(base_img, bounding_box)
        original_height = int(cropped_img.shape[0])
        original_width = int(cropped_img.shape[1])
        original_resolution = (original_width, original_height)
        cropped_resized_img = lycon.resize(
            cropped_img,
            width=size,
            height=size,
            interpolation=lycon.Interpolation.CUBIC,
        )
        yield (
            barcode,
            image_id,
            cropped_resized_img,
            original_resolution,
            bounding_box,
            score,
            logo_id,
        )


def parse_args():
    parser = argparse.ArgumentParser()
    parser.add_argument("image_dir", type=pathlib.Path)
    parser.add_argument("data_path", type=pathlib.Path)
    parser.add_argument("output_path", type=pathlib.Path)
    parser.add_argument("--size", type=int, required=True)
    parser.add_argument("--compression")
    parser.add_argument("--count", type=int, required=True)
    return parser.parse_args()


if __name__ == "__main__":
    args = parse_args()
    assert args.image_dir.is_dir()
    assert args.data_path.is_file()
    assert args.size > 100
    print(
        "Generating image dump HDF5 file in {}, from data: {}, image dir: {}; size: {}".format(
            args.output_path, args.data_path, args.image_dir, args.size
        )
    )
    print("Number of items: {}".format(args.count))

    seen_set = get_seen_set(args.output_path)
    print("Number of seen items: {}".format(len(seen_set)))

    data_gen = tqdm.tqdm(
        get_data_gen(args.image_dir, args.data_path, args.size, seen_set)
    )
    save_hdf5(
        args.output_path, data_gen, args.count, args.size, compression=args.compression
    )
    print("Dump completed")<|MERGE_RESOLUTION|>--- conflicted
+++ resolved
@@ -14,18 +14,10 @@
 
 from utils import get_offset, get_seen_set
 
-<<<<<<< HEAD
-
 """Return a hdf5 file containing all the data about the logos of the OpenFoodFacts database.
 
 > > > python3 01_generate_image_dump.py image_dir data_path output_path --size S (--compression) --count C
 
-=======
-"""Return a hdf5 file containing all the data about the logos of the OpenFoodFacts database.
-
-> > > python3 01_generate_image_dump.py image_dir data_path output_path --size S (--compression) --count C
-
->>>>>>> e97cc082
 image_dir: path of the directory containing all the products image to crop
 data_path: path of the jsonl file containing the logo_id, barcode, image_id, bounding_box and confidence score for each logo
 output_path: path where the hdf5 file will be returned
@@ -46,18 +38,10 @@
     compression: Optional[str] = None,
 ):
 
-<<<<<<< HEAD
-
     """Write all the outputs yielded by the get_data_gen function in an hdf5 file (create the file if it doesn't already exist).
     For that, create different h5py datasets for every data and add it in, batch after batch.
     """
 
-=======
-    """Write all the outputs yielded by the get_data_gen function in an hdf5 file (create the file if it doesn't already exist).
-    For that, create different h5py datasets for every data and add it in, batch after batch.
-    """
-    
->>>>>>> e97cc082
     file_exists = output_file.is_file()
 
     with h5py.File(str(output_file), "a") as f:
@@ -183,10 +167,7 @@
 
 def generate_image_path(barcode: str, image_id: str) -> Optional[str]:
     splitted_barcode = split_barcode(barcode)
-<<<<<<< HEAD
-=======
-
->>>>>>> e97cc082
+
     if splitted_barcode is None:
         return None
     return "{}/{}.jpg".format("/".join(splitted_barcode), image_id)
@@ -214,14 +195,7 @@
 def get_data_gen(
     base_image_dir: pathlib.Path, data_path: pathlib.Path, size: int, seen_set: Set[int]
 ) -> Iterable[Tuple[str, int, np.ndarray, Tuple[int, int], List[float], float, int]]:
-<<<<<<< HEAD
-  
-    """Inputs:
-=======
-
-    """Inputs:
-
->>>>>>> e97cc082
+
     - base_image_dir: path of the directory containing the images from which to get logos data
     - data_path: path of the jsonl file containing annotation details about logos
     - size: size of the squared logos returned in the hdf5 file
