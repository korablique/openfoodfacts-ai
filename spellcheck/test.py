import time
import json
from utils import load_dataset
from paths import FR_TEST_SET_PATH, METRICS_DF_FILENAME

from models.regex import RegexModel
from models.perfect import PerfectModel
from models.identity import IdentityModel
from models.robotoff import RobotoffAPIModel
from models.pipeline import PipelineModel

from evaluation.metrics import Evaluation

models = [
    # PerfectModel(),
    # IdentityModel(),
    # RegexModel(),
    # RegexModel('percentages'),
    RegexModel('replacements'),
    # RobotoffAPIModel(index='product', confidence=0.5),
    # RobotoffAPIModel(index='product', confidence=2),
    # RobotoffAPIModel(index='product_extended', confidence=1),
    # PipelineModel(
    #     models=[
    #         RegexModel(),
    #         RobotoffAPIModel(index='product', confidence=1),
    #     ]
    # ),
<<<<<<< HEAD
    RobotoffAPIModel(index="product", confidence=1),
    RobotoffAPIModel(index="product_all", confidence=1),
    RobotoffAPIModel(index="product_extended", confidence=1),
    RobotoffAPIModel(index="product_extended_all", confidence=1),
=======
    # RobotoffAPIModel(index='product', confidence=1),
    # RobotoffAPIModel(index='product_all', confidence=1),
    # RobotoffAPIModel(index='product_extended', confidence=1),
    # RobotoffAPIModel(index='product_extended_all', confidence=1),
>>>>>>> f032bd84
    # RobotoffAPIModel(index='product_all', confidence=5),
    # RobotoffAPIModel(index='product_all', confidence=10),
    # RobotoffAPIModel(index='product_all', confidence=20),
    # RobotoffAPIModel(index='product_all', confidence=50),
    # RobotoffAPIModel(index='product_all', confidence=100),
    # RobotoffAPIModel(index='product_all', confidence=500),
    # RobotoffAPIModel(index='product', confidence=500),
    # RobotoffAPIModel(index='product', confidence=500),
    # RobotoffAPIModel(index='product', confidence=1000),
    # RobotoffAPIModel(index='product', confidence=5000),
    # RobotoffAPIModel(index='product', confidence=10000),
    # RobotoffAPIModel(index='product', confidence=50000),
    # RobotoffAPIModel(index='product', confidence=100000),
]

items = load_dataset(FR_TEST_SET_PATH)
valid_items = [item for item in items if item["tags"] == ["VALID"]]

for model in models:
    t0 = time.time()
    predictions = model.predict_save(valid_items)
    evaluation = Evaluation(valid_items, predictions)
    metrics = evaluation.metrics()
    df = Evaluation(valid_items, predictions).detailed_dataframe()
    t1 = time.time()

    metrics["time_elapsed (s)"] = round(t1 - t0, 4)

    with (model.last_experiment_path / "metrics.json").open("w") as f:
        json.dump(metrics, f, indent=4, sort_keys=True)

    evaluation.detailed_dataframe().to_csv(
        model.last_experiment_path / METRICS_DF_FILENAME, index=False
    )

    print("\n" + "-" * 60)
    print(f"Model : {model.name}")
    for key, value in metrics.items():
        print(f"{key:33} : {value}")<|MERGE_RESOLUTION|>--- conflicted
+++ resolved
@@ -26,17 +26,10 @@
     #         RobotoffAPIModel(index='product', confidence=1),
     #     ]
     # ),
-<<<<<<< HEAD
-    RobotoffAPIModel(index="product", confidence=1),
-    RobotoffAPIModel(index="product_all", confidence=1),
-    RobotoffAPIModel(index="product_extended", confidence=1),
-    RobotoffAPIModel(index="product_extended_all", confidence=1),
-=======
     # RobotoffAPIModel(index='product', confidence=1),
     # RobotoffAPIModel(index='product_all', confidence=1),
     # RobotoffAPIModel(index='product_extended', confidence=1),
     # RobotoffAPIModel(index='product_extended_all', confidence=1),
->>>>>>> f032bd84
     # RobotoffAPIModel(index='product_all', confidence=5),
     # RobotoffAPIModel(index='product_all', confidence=10),
     # RobotoffAPIModel(index='product_all', confidence=20),
